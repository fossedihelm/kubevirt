/*
 * This file is part of the KubeVirt project
 *
 * Licensed under the Apache License, Version 2.0 (the "License");
 * you may not use this file except in compliance with the License.
 * You may obtain a copy of the License at
 *
 *     http://www.apache.org/licenses/LICENSE-2.0
 *
 * Unless required by applicable law or agreed to in writing, software
 * distributed under the License is distributed on an "AS IS" BASIS,
 * WITHOUT WARRANTIES OR CONDITIONS OF ANY KIND, either express or implied.
 * See the License for the specific language governing permissions and
 * limitations under the License.
 *
 * Copyright 2017, 2018 Red Hat, Inc.
 *
 */

package api

import (
	"fmt"
	"os"
	"path/filepath"

	k8sv1 "k8s.io/api/core/v1"
	"k8s.io/apimachinery/pkg/api/resource"

	"strconv"

	"kubevirt.io/kubevirt/pkg/api/v1"
	"kubevirt.io/kubevirt/pkg/cloud-init"
	"kubevirt.io/kubevirt/pkg/emptydisk"
	"kubevirt.io/kubevirt/pkg/ephemeral-disk"
	"kubevirt.io/kubevirt/pkg/log"
	"kubevirt.io/kubevirt/pkg/precond"
	"kubevirt.io/kubevirt/pkg/registry-disk"
)

type ConverterContext struct {
	AllowEmulation bool
	Secrets        map[string]*k8sv1.Secret
	VirtualMachine *v1.VirtualMachineInstance
}

func Convert_v1_Disk_To_api_Disk(diskDevice *v1.Disk, disk *Disk, devicePerBus map[string]int) error {

	if diskDevice.Disk != nil {
		disk.Device = "disk"
		disk.Target.Bus = diskDevice.Disk.Bus
		disk.Target.Device = makeDeviceName(diskDevice.Disk.Bus, devicePerBus)
		disk.ReadOnly = toApiReadOnly(diskDevice.Disk.ReadOnly)
	} else if diskDevice.LUN != nil {
		disk.Device = "lun"
		disk.Target.Bus = diskDevice.LUN.Bus
		disk.Target.Device = makeDeviceName(diskDevice.LUN.Bus, devicePerBus)
		disk.ReadOnly = toApiReadOnly(diskDevice.LUN.ReadOnly)
	} else if diskDevice.Floppy != nil {
		disk.Device = "floppy"
		disk.Target.Bus = "fdc"
		disk.Target.Tray = string(diskDevice.Floppy.Tray)
		disk.Target.Device = makeDeviceName(disk.Target.Bus, devicePerBus)
		disk.ReadOnly = toApiReadOnly(diskDevice.Floppy.ReadOnly)
	} else if diskDevice.CDRom != nil {
		disk.Device = "cdrom"
		disk.Target.Tray = string(diskDevice.CDRom.Tray)
		disk.Target.Bus = diskDevice.CDRom.Bus
		disk.Target.Device = makeDeviceName(diskDevice.CDRom.Bus, devicePerBus)
		if diskDevice.CDRom.ReadOnly != nil {
			disk.ReadOnly = toApiReadOnly(*diskDevice.CDRom.ReadOnly)
		} else {
			disk.ReadOnly = toApiReadOnly(true)
		}
	}
	disk.Driver = &DiskDriver{
		Name: "qemu",
	}
	disk.Alias = &Alias{Name: diskDevice.Name}
	if diskDevice.BootOrder != nil {
		disk.BootOrder = &BootOrder{Order: *diskDevice.BootOrder}
	}

	return nil
}

func makeDeviceName(bus string, devicePerBus map[string]int) string {
	index := devicePerBus[bus]
	devicePerBus[bus] += 1

	prefix := ""
	switch bus {
	case "virtio":
		prefix = "vd"
	case "sata", "scsi":
		prefix = "sd"
	case "ide":
		prefix = "hd"
	case "fdc":
		prefix = "fd"
	default:
		log.Log.Errorf("Unrecognized bus '%s'", bus)
		return ""
	}
	return formatDeviceName(prefix, index)
}

// port of http://elixir.free-electrons.com/linux/v4.15/source/drivers/scsi/sd.c#L3211
func formatDeviceName(prefix string, index int) string {
	base := int('z' - 'a' + 1)
	name := ""

	for index >= 0 {
		name = string('a'+(index%base)) + name
		index = (index / base) - 1
	}
	return prefix + name
}

func toApiReadOnly(src bool) *ReadOnly {
	if src {
		return &ReadOnly{}
	}
	return nil
}

func Convert_v1_Volume_To_api_Disk(source *v1.Volume, disk *Disk, c *ConverterContext) error {

	if source.RegistryDisk != nil {
		return Convert_v1_RegistryDiskSource_To_api_Disk(source.Name, source.RegistryDisk, disk, c)
	}

	if source.CloudInitNoCloud != nil {
		return Convert_v1_CloudInitNoCloudSource_To_api_Disk(source.CloudInitNoCloud, disk, c)
	}

	if source.PersistentVolumeClaim != nil {
		return Covert_v1_FilesystemVolumeSource_To_api_Disk(source.Name, disk, c)
	}

	if source.Ephemeral != nil {
		return Convert_v1_EphemeralVolumeSource_To_api_Disk(source.Name, source.Ephemeral, disk, c)
	}
	if source.EmptyDisk != nil {
		return Convert_v1_EmptyDiskSource_To_api_Disk(source.Name, source.EmptyDisk, disk, c)
	}

	return fmt.Errorf("disk %s references an unsupported source", disk.Alias.Name)
}

func Covert_v1_FilesystemVolumeSource_To_api_Disk(volumeName string, disk *Disk, c *ConverterContext) error {

	disk.Type = "file"
	disk.Driver.Type = "raw"
	disk.Source.File = filepath.Join(
		"/var/run/kubevirt-private",
		"vmi-disks",
		volumeName,
		"disk.img")
	return nil
}

func Convert_v1_CloudInitNoCloudSource_To_api_Disk(source *v1.CloudInitNoCloudSource, disk *Disk, c *ConverterContext) error {
	if disk.Type == "lun" {
		return fmt.Errorf("device %s is of type lun. Not compatible with a file based disk", disk.Alias.Name)
	}

	disk.Source.File = fmt.Sprintf("%s/%s", cloudinit.GetDomainBasePath(c.VirtualMachine.Name, c.VirtualMachine.Namespace), cloudinit.NoCloudFile)
	disk.Type = "file"
	disk.Driver.Type = "raw"
	return nil
}

func Convert_v1_EmptyDiskSource_To_api_Disk(volumeName string, _ *v1.EmptyDiskSource, disk *Disk, c *ConverterContext) error {
	if disk.Type == "lun" {
		return fmt.Errorf("device %s is of type lun. Not compatible with a file based disk", disk.Alias.Name)
	}

	disk.Type = "file"
	disk.Driver.Type = "qcow2"
	disk.Source.File = emptydisk.FilePathForVolumeName(volumeName)

	return nil
}

func Convert_v1_RegistryDiskSource_To_api_Disk(volumeName string, _ *v1.RegistryDiskSource, disk *Disk, c *ConverterContext) error {
	if disk.Type == "lun" {
		return fmt.Errorf("device %s is of type lun. Not compatible with a file based disk", disk.Alias.Name)
	}

	disk.Type = "file"
	diskPath, diskType, err := registrydisk.GetFilePath(c.VirtualMachine, volumeName)
	if err != nil {
		return err
	}
	disk.Driver.Type = diskType
	disk.Source.File = diskPath
	return nil
}

func Convert_v1_EphemeralVolumeSource_To_api_Disk(volumeName string, source *v1.EphemeralVolumeSource, disk *Disk, c *ConverterContext) error {
	disk.Type = "file"
	disk.Driver.Type = "qcow2"
	disk.Source.File = ephemeraldisk.GetFilePath(volumeName)
	disk.BackingStore = &BackingStore{}

	backingDisk := &Disk{Driver: &DiskDriver{}}
	err := Covert_v1_FilesystemVolumeSource_To_api_Disk(volumeName, backingDisk, c)
	if err != nil {
		return err
	}

	disk.BackingStore.Format.Type = backingDisk.Driver.Type
	disk.BackingStore.Source = &backingDisk.Source
	disk.BackingStore.Type = backingDisk.Type

	return nil
}

func Convert_v1_Watchdog_To_api_Watchdog(source *v1.Watchdog, watchdog *Watchdog, _ *ConverterContext) error {
	watchdog.Alias = &Alias{
		Name: source.Name,
	}
	if source.I6300ESB != nil {
		watchdog.Model = "i6300esb"
		watchdog.Action = string(source.I6300ESB.Action)
		return nil
	}
	return fmt.Errorf("watchdog %s can't be mapped, no watchdog type specified", source.Name)
}

func Convert_v1_Clock_To_api_Clock(source *v1.Clock, clock *Clock, c *ConverterContext) error {
	if source.UTC != nil {
		clock.Offset = "utc"
		if source.UTC.OffsetSeconds != nil {
			clock.Adjustment = strconv.Itoa(*source.UTC.OffsetSeconds)
		} else {
			clock.Adjustment = "reset"
		}
	} else if source.Timezone != nil {
		clock.Offset = "timezone"
	}

	if source.Timer != nil {
		if source.Timer.RTC != nil {
			newTimer := Timer{Name: "rtc"}
			newTimer.Track = string(source.Timer.RTC.Track)
			newTimer.TickPolicy = string(source.Timer.RTC.TickPolicy)
			newTimer.Present = boolToYesNo(source.Timer.RTC.Enabled, true)
			clock.Timer = append(clock.Timer, newTimer)
		}
		if source.Timer.PIT != nil {
			newTimer := Timer{Name: "pit"}
			newTimer.Present = boolToYesNo(source.Timer.PIT.Enabled, true)
			newTimer.TickPolicy = string(source.Timer.PIT.TickPolicy)
			clock.Timer = append(clock.Timer, newTimer)
		}
		if source.Timer.KVM != nil {
			newTimer := Timer{Name: "kvmclock"}
			newTimer.Present = boolToYesNo(source.Timer.KVM.Enabled, true)
			clock.Timer = append(clock.Timer, newTimer)
		}
		if source.Timer.HPET != nil {
			newTimer := Timer{Name: "hpet"}
			newTimer.Present = boolToYesNo(source.Timer.HPET.Enabled, true)
			newTimer.TickPolicy = string(source.Timer.HPET.TickPolicy)
			clock.Timer = append(clock.Timer, newTimer)
		}
		if source.Timer.Hyperv != nil {
			newTimer := Timer{Name: "hypervclock"}
			newTimer.Present = boolToYesNo(source.Timer.Hyperv.Enabled, true)
			clock.Timer = append(clock.Timer, newTimer)
		}
	}

	return nil
}

func convertFeatureState(source *v1.FeatureState) *FeatureState {
	if source != nil {
		return &FeatureState{
			State: boolToOnOff(source.Enabled, true),
		}
	}
	return nil
}

func Convert_v1_Features_To_api_Features(source *v1.Features, features *Features, c *ConverterContext) error {
	if source.ACPI.Enabled == nil || *source.ACPI.Enabled {
		features.ACPI = &FeatureEnabled{}
	}
	if source.APIC != nil {
		if source.APIC.Enabled == nil || *source.APIC.Enabled {
			features.APIC = &FeatureEnabled{}
		}
	}
	if source.Hyperv != nil {
		features.Hyperv = &FeatureHyperv{}
		err := Convert_v1_FeatureHyperv_To_api_FeatureHyperv(source.Hyperv, features.Hyperv, c)
		if err != nil {
			return nil
		}
	}
	return nil
}

func Convert_v1_Machine_To_api_OSType(source *v1.Machine, ost *OSType, c *ConverterContext) error {
	ost.Machine = source.Type

	return nil
}

func Convert_v1_FeatureHyperv_To_api_FeatureHyperv(source *v1.FeatureHyperv, hyperv *FeatureHyperv, c *ConverterContext) error {
	if source.Spinlocks != nil {
		hyperv.Spinlocks = &FeatureSpinlocks{
			State:   boolToOnOff(source.Spinlocks.Enabled, true),
			Retries: source.Spinlocks.Retries,
		}
	}
	if source.VendorID != nil {
		hyperv.VendorID = &FeatureVendorID{
			State: boolToOnOff(source.VendorID.Enabled, true),
			Value: source.VendorID.VendorID,
		}
	}
	hyperv.Relaxed = convertFeatureState(source.Relaxed)
	hyperv.Reset = convertFeatureState(source.Reset)
	hyperv.Runtime = convertFeatureState(source.Runtime)
	hyperv.SyNIC = convertFeatureState(source.SyNIC)
	hyperv.SyNICTimer = convertFeatureState(source.SyNICTimer)
	hyperv.VAPIC = convertFeatureState(source.VAPIC)
	hyperv.VPIndex = convertFeatureState(source.VPIndex)
	return nil
}

func Convert_v1_VirtualMachine_To_api_Domain(vmi *v1.VirtualMachineInstance, domain *Domain, c *ConverterContext) (err error) {
	precond.MustNotBeNil(vmi)
	precond.MustNotBeNil(domain)
	precond.MustNotBeNil(c)

	domain.Spec.Name = VMINamespaceKeyFunc(vmi)
	domain.ObjectMeta.Name = vmi.ObjectMeta.Name
	domain.ObjectMeta.Namespace = vmi.ObjectMeta.Namespace

	if _, err := os.Stat("/dev/kvm"); os.IsNotExist(err) {
		if c.AllowEmulation {
			logger := log.DefaultLogger()
			logger.Infof("Hardware emulation device '/dev/kvm' not present. Using software emulation.")
			domain.Spec.Type = "qemu"
		} else {
			return fmt.Errorf("hardware emulation device '/dev/kvm' not present")
		}
	} else if err != nil {
		return err
	}

	// Spec metadata
	domain.Spec.Metadata.KubeVirt.UID = vmi.UID
	if vmi.Spec.TerminationGracePeriodSeconds != nil {
		domain.Spec.Metadata.KubeVirt.GracePeriod.DeletionGracePeriodSeconds = *vmi.Spec.TerminationGracePeriodSeconds
	}

	domain.Spec.SysInfo = &SysInfo{}
	if vmi.Spec.Domain.Firmware != nil {
		domain.Spec.SysInfo.System = []Entry{
			{
				Name:  "uuid",
				Value: string(vmi.Spec.Domain.Firmware.UUID),
			},
		}
	}

<<<<<<< HEAD
	if v, ok := vmi.Spec.Domain.Resources.Requests[k8sv1.ResourceMemory]; ok {
		domain.Spec.Memory = QuantityToMegaByte(v)
=======
	if v, ok := vm.Spec.Domain.Resources.Requests[k8sv1.ResourceMemory]; ok {
		if domain.Spec.Memory, err = QuantityToByte(v); err != nil {
			return err
		}
>>>>>>> 97698ac9
	}

	volumes := map[string]*v1.Volume{}
	for _, volume := range vmi.Spec.Volumes {
		volumes[volume.Name] = volume.DeepCopy()
	}

	devicePerBus := make(map[string]int)
	for _, disk := range vmi.Spec.Domain.Devices.Disks {
		newDisk := Disk{}

		err := Convert_v1_Disk_To_api_Disk(&disk, &newDisk, devicePerBus)
		if err != nil {
			return err
		}
		volume := volumes[disk.VolumeName]
		if volume == nil {
			return fmt.Errorf("No matching volume with name %s found", disk.VolumeName)
		}
		err = Convert_v1_Volume_To_api_Disk(volume, &newDisk, c)
		if err != nil {
			return err
		}
		domain.Spec.Devices.Disks = append(domain.Spec.Devices.Disks, newDisk)
	}

	if vmi.Spec.Domain.Devices.Watchdog != nil {
		newWatchdog := &Watchdog{}
		err := Convert_v1_Watchdog_To_api_Watchdog(vmi.Spec.Domain.Devices.Watchdog, newWatchdog, c)
		if err != nil {
			return err
		}
		domain.Spec.Devices.Watchdog = newWatchdog
	}

	if vmi.Spec.Domain.Clock != nil {
		clock := vmi.Spec.Domain.Clock
		newClock := &Clock{}
		err := Convert_v1_Clock_To_api_Clock(clock, newClock, c)
		if err != nil {
			return err
		}
		domain.Spec.Clock = newClock
	}

	if vmi.Spec.Domain.Features != nil {
		domain.Spec.Features = &Features{}
		err := Convert_v1_Features_To_api_Features(vmi.Spec.Domain.Features, domain.Spec.Features, c)
		if err != nil {
			return err
		}
	}
	apiOst := &vmi.Spec.Domain.Machine
	err = Convert_v1_Machine_To_api_OSType(apiOst, &domain.Spec.OS.Type, c)
	if err != nil {
		return err
	}

	if vmi.Spec.Domain.CPU != nil {
		domain.Spec.CPU.Topology = &CPUTopology{
			Sockets: 1,
			Cores:   vmi.Spec.Domain.CPU.Cores,
			Threads: 1,
		}
		domain.Spec.VCPU = &VCPU{
			Placement: "static",
			CPUs:      vmi.Spec.Domain.CPU.Cores,
		}
	}

	// Add mandatory console device
	var serialPort uint = 0
	var serialType string = "serial"
	domain.Spec.Devices.Consoles = []Console{
		{
			Type: "pty",
			Target: &ConsoleTarget{
				Type: &serialType,
				Port: &serialPort,
			},
		},
	}

	domain.Spec.Devices.Serials = []Serial{
		{
			Type: "unix",
			Target: &SerialTarget{
				Port: &serialPort,
			},
			Source: &SerialSource{
				Mode: "bind",
				Path: fmt.Sprintf("/var/run/kubevirt-private/%s/%s/virt-serial%d", vmi.ObjectMeta.Namespace, vmi.ObjectMeta.Name, serialPort),
			},
		},
	}

	// Add mandatory vnc device
	domain.Spec.Devices.Graphics = []Graphics{
		{
			Listen: &GraphicsListen{
				Type:   "socket",
				Socket: fmt.Sprintf("/var/run/kubevirt-private/%s/%s/virt-vnc", vmi.ObjectMeta.Namespace, vmi.ObjectMeta.Name),
			},
			Type: "vnc",
		},
	}

	// Add mandatory interface
	interfaceType := "virtio"

	_, ok := vmi.ObjectMeta.Annotations[v1.InterfaceModel]
	if ok {
		interfaceType = vmi.ObjectMeta.Annotations[v1.InterfaceModel]
	}

	// For now connect every virtual machine to the pod network
	domain.Spec.Devices.Interfaces = []Interface{{
		Model: &Model{
			Type: interfaceType,
		},
		Type: "bridge",
		Source: InterfaceSource{
			Bridge: DefaultBridgeName,
		}},
	}

	return nil
}

func SecretToLibvirtSecret(vmi *v1.VirtualMachineInstance, secretName string) string {
	return fmt.Sprintf("%s-%s-%s---", secretName, vmi.Namespace, vmi.Name)
}

func QuantityToByte(quantity resource.Quantity) (Memory, error) {
	memorySize, _ := quantity.AsInt64()
	if memorySize < 0 {
		return Memory{Unit: "B"}, fmt.Errorf("Memory size '%s' must be greater than or equal to 0", quantity.String())
	}
	return Memory{
		Value: uint64(memorySize),
		Unit:  "B",
	}, nil
}

func boolToOnOff(value *bool, defaultOn bool) string {
	if value == nil {
		if defaultOn {
			return "on"
		}
		return "off"
	}

	if *value {
		return "on"
	}
	return "off"
}

func boolToYesNo(value *bool, defaultYes bool) string {
	if value == nil {
		if defaultYes {
			return "yes"
		}
		return "no"
	}

	if *value {
		return "yes"
	}
	return "no"
}<|MERGE_RESOLUTION|>--- conflicted
+++ resolved
@@ -370,15 +370,10 @@
 		}
 	}
 
-<<<<<<< HEAD
 	if v, ok := vmi.Spec.Domain.Resources.Requests[k8sv1.ResourceMemory]; ok {
-		domain.Spec.Memory = QuantityToMegaByte(v)
-=======
-	if v, ok := vm.Spec.Domain.Resources.Requests[k8sv1.ResourceMemory]; ok {
 		if domain.Spec.Memory, err = QuantityToByte(v); err != nil {
 			return err
 		}
->>>>>>> 97698ac9
 	}
 
 	volumes := map[string]*v1.Volume{}
